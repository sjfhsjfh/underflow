--- conflicted
+++ resolved
@@ -31,13 +31,10 @@
         }
     }
 
-<<<<<<< HEAD
     pub fn player_count(&self) -> u8 {
         self.player_count
     }
 
-    fn check_player(&self, player: u8) -> FlowResponse {
-=======
     fn current_player_alive(&self) -> bool {
         self.board
             .cells
@@ -54,7 +51,6 @@
             self.next_player();
         }
 
->>>>>>> 0b2b9765
         if self.current_player != player {
             return Err(FlowError::NotYourTurn);
         }
